import logging
import time

import pyvisa

__all__ = ["ResourceError", "Resource", "AutoReconnectResource"]

logger = logging.getLogger(__name__)


class ResourceError(Exception):

    ...


class Resource:

    def __init__(self, resource_name: str, visa_library: str, **options):
        self.resource_name = resource_name
        self.visa_library = visa_library
        self.options = {
            "read_termination": "\r\n",
            "write_termination": "\r\n",
            "timeout": 8000
        }
        self.options.update(options)
        self._resource = None

    def __enter__(self):
        try:
            rm = pyvisa.ResourceManager(self.visa_library)
            self._resource = rm.open_resource(resource_name=self.resource_name, **self.options)
        except pyvisa.Error as exc:
            raise ResourceError(f"{self.resource_name}: {exc}") from exc
        return self

    def __exit__(self, *exc):
        try:
            if self._resource is not None:
                self._resource.close()
        except pyvisa.Error as exc:
            raise ResourceError(f"{self.resource_name}: {exc}") from exc
        finally:
            self._resource = None
            return False

    def query(self, message):
        try:
            logger.debug("resource.write: `%s`", message)
            result = self._resource.query(message)
            logger.debug("resource.read: `%s`", result)
            return result
        except pyvisa.Error as exc:
            raise ResourceError(f"{self.resource_name}: {exc}") from exc

    def write(self, message):
        try:
            logger.debug("resource.write: `%s`", message)
            return self._resource.write(message)
        except pyvisa.Error as exc:
            raise ResourceError(f"{self.resource_name}: {exc}") from exc

    def read(self):
        try:
            result = self._resource.read()
            logger.debug("resource.read: `%s`", result)
            return result
        except pyvisa.Error as exc:
            raise ResourceError(f"{self.resource_name}: {exc}") from exc

    def clear(self):
        try:
            self._resource.clear()
        except pyvisa.Error as exc:
            raise ResourceError(f"{self.resource_name}: {exc}") from exc


class AutoReconnectResource(Resource):

    retry_attempts = 3
    retry_delay = 1.0

    def _reconnect_retry(self, target, *args):
        for attempt in range(self.retry_attempts + 1):
            try:
                if attempt:
                    logger.info("auto reconnect to resource (%d/%d): %s", attempt, self.retry_attempts, repr(self.resource_name))
                    try:
                        self.__exit__()
                    except:
                        ...
                    time.sleep(self.retry_delay)
                    self.__enter__()
                return target(*args)
            except (pyvisa.Error, ConnectionError, ResourceError) as exc:
                if attempt < self.retry_attempts:
                    logger.exception(exc)
                else:
                    raise

    def query(self, message):
        return self._reconnect_retry(super().query, message)

    def write(self, message):
        return self._reconnect_retry(super().write, message)

    def read(self):
        return self._reconnect_retry(super().read)

<<<<<<< HEAD
    def clear(self, message):
        return self._reconnect_retry(super().clear, message)
=======
    def clear(self):
        return self._reconnect_retry(super().clear)
>>>>>>> a58cf618
<|MERGE_RESOLUTION|>--- conflicted
+++ resolved
@@ -107,10 +107,5 @@
     def read(self):
         return self._reconnect_retry(super().read)
 
-<<<<<<< HEAD
-    def clear(self, message):
-        return self._reconnect_retry(super().clear, message)
-=======
     def clear(self):
-        return self._reconnect_retry(super().clear)
->>>>>>> a58cf618
+        return self._reconnect_retry(super().clear)